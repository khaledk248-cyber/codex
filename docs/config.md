--- conflicted
+++ resolved
@@ -360,7 +360,6 @@
 command = "npx"
 args = ["-y", "mcp-server"]
 env = { "API_KEY" = "value" }
-<<<<<<< HEAD
 ```
 
 ### Per-profile MCP servers
@@ -379,18 +378,17 @@
 # You can disable inheriting the global MCP servers in a specific profile
 [profiles.minimal]
 inherit_global_mcp_servers = false  # only profile servers (none defined => none)
-```
-
-## disable_response_storage
-
-Currently, customers whose accounts are set to use Zero Data Retention (ZDR) must set `disable_response_storage` to `true` so that Codex uses an alternative to the Responses API that works with ZDR:
-
-```toml
-disable_response_storage = true
-=======
+
 # Optional: override the default 10s startup timeout
 startup_timeout_ms = 20_000
->>>>>>> 4c46490e
+```
+
+## disable_response_storage
+
+Currently, customers whose accounts are set to use Zero Data Retention (ZDR) must set `disable_response_storage` to `true` so that Codex uses an alternative to the Responses API that works with ZDR:
+
+```toml
+disable_response_storage = true
 ```
 
 ## shell_environment_policy

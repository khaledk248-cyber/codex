# Configuration docs moved

This file has moved. Please see the latest configuration documentation here:

<<<<<<< HEAD
- Config-specific command-line flags, such as `--model o3` (highest precedence).
- A generic `-c`/`--config` flag that takes a `key=value` pair, such as `--config model="o3"`.
  - The key can contain dots to set a value deeper than the root, e.g. `--config model_providers.openai.wire_api="chat"`.
  - Values can contain objects, such as `--config shell_environment_policy.include_only=["PATH", "HOME", "USER"]`.
  - For consistency with `config.toml`, values are in TOML format rather than JSON format, so use `{a = 1, b = 2}` rather than `{"a": 1, "b": 2}`.
  - If `value` cannot be parsed as a valid TOML value, it is treated as a string value. This means that both `-c model="o3"` and `-c model=o3` are equivalent.
- The `$CODEX_HOME/config.toml` configuration file where the `CODEX_HOME` environment value defaults to `~/.codex`. (Note `CODEX_HOME` will also be where logs and other Codex-related information are stored.)

Both the `--config` flag and the `config.toml` file support the following options:

## model

The model that Codex should use.

```toml
model = "o3"  # overrides the default of "gpt-5"
```

## model_providers

This option lets you override and amend the default set of model providers bundled with Codex. This value is a map where the key is the value to use with `model_provider` to select the corresponding provider.

For example, if you wanted to add a provider that uses the OpenAI 4o model via the chat completions API, then you could add the following configuration:

```toml
# Recall that in TOML, root keys must be listed before tables.
model = "gpt-4o"
model_provider = "openai-chat-completions"

[model_providers.openai-chat-completions]
# Name of the provider that will be displayed in the Codex UI.
name = "OpenAI using Chat Completions"
# The path `/chat/completions` will be amended to this URL to make the POST
# request for the chat completions.
base_url = "https://api.openai.com/v1"
# If `env_key` is set, identifies an environment variable that must be set when
# using Codex with this provider. The value of the environment variable must be
# non-empty and will be used in the `Bearer TOKEN` HTTP header for the POST request.
env_key = "OPENAI_API_KEY"
# Valid values for wire_api are "chat" and "responses". Defaults to "chat" if omitted.
wire_api = "chat"
# If necessary, extra query params that need to be added to the URL.
# See the Azure example below.
query_params = {}
```

Note this makes it possible to use Codex CLI with non-OpenAI models, so long as they use a wire API that is compatible with the OpenAI chat completions API. For example, you could define the following provider to use Codex CLI with Ollama running locally:

```toml
[model_providers.ollama]
name = "Ollama"
base_url = "http://localhost:11434/v1"
```

Or a third-party provider (using a distinct environment variable for the API key):

```toml
[model_providers.mistral]
name = "Mistral"
base_url = "https://api.mistral.ai/v1"
env_key = "MISTRAL_API_KEY"
```

Note that Azure requires `api-version` to be passed as a query parameter, so be sure to specify it as part of `query_params` when defining the Azure provider:

```toml
[model_providers.azure]
name = "Azure"
# Make sure you set the appropriate subdomain for this URL.
base_url = "https://YOUR_PROJECT_NAME.openai.azure.com/openai"
env_key = "AZURE_OPENAI_API_KEY"  # Or "OPENAI_API_KEY", whichever you use.
query_params = { api-version = "2025-04-01-preview" }
```

It is also possible to configure a provider to include extra HTTP headers with a request. These can be hardcoded values (`http_headers`) or values read from environment variables (`env_http_headers`):

```toml
[model_providers.example]
# name, base_url, ...

# This will add the HTTP header `X-Example-Header` with value `example-value`
# to each request to the model provider.
http_headers = { "X-Example-Header" = "example-value" }

# This will add the HTTP header `X-Example-Features` with the value of the
# `EXAMPLE_FEATURES` environment variable to each request to the model provider
# _if_ the environment variable is set and its value is non-empty.
env_http_headers = { "X-Example-Features": "EXAMPLE_FEATURES" }
```

### Per-provider network tuning

The following optional settings control retry behaviour and streaming idle timeouts **per model provider**. They must be specified inside the corresponding `[model_providers.<id>]` block in `config.toml`. (Older releases accepted top‑level keys; those are now ignored.)

Example:

```toml
[model_providers.openai]
name = "OpenAI"
base_url = "https://api.openai.com/v1"
env_key = "OPENAI_API_KEY"
# network tuning overrides (all optional; falls back to built‑in defaults)
request_max_retries = 4            # retry failed HTTP requests
stream_max_retries = 10            # retry dropped SSE streams
stream_idle_timeout_ms = 300000    # 5m idle timeout
```

#### request_max_retries

How many times Codex will retry a failed HTTP request to the model provider. Defaults to `4`.

#### stream_max_retries

Number of times Codex will attempt to reconnect when a streaming response is interrupted. Defaults to `10`.

#### stream_idle_timeout_ms

How long Codex will wait for activity on a streaming response before treating the connection as lost. Defaults to `300_000` (5 minutes).

## model_provider

Identifies which provider to use from the `model_providers` map. Defaults to `"openai"`. You can override the `base_url` for the built-in `openai` provider via the `OPENAI_BASE_URL` environment variable.

Note that if you override `model_provider`, then you likely want to override
`model`, as well. For example, if you are running ollama with Mistral locally,
then you would need to add the following to your config in addition to the new entry in the `model_providers` map:

```toml
model_provider = "ollama"
model = "mistral"
```

## approval_policy

Determines when the user should be prompted to approve whether Codex can execute a command:

```toml
# Codex has hardcoded logic that defines a set of "trusted" commands.
# Setting the approval_policy to `untrusted` means that Codex will prompt the
# user before running a command not in the "trusted" set.
#
# See https://github.com/openai/codex/issues/1260 for the plan to enable
# end-users to define their own trusted commands.
approval_policy = "untrusted"
```

If you want to be notified whenever a command fails, use "on-failure":

```toml
# If the command fails when run in the sandbox, Codex asks for permission to
# retry the command outside the sandbox.
approval_policy = "on-failure"
```

If you want the model to run until it decides that it needs to ask you for escalated permissions, use "on-request":

```toml
# The model decides when to escalate
approval_policy = "on-request"
```

Alternatively, you can have the model run until it is done, and never ask to run a command with escalated permissions:

```toml
# User is never prompted: if the command fails, Codex will automatically try
# something out. Note the `exec` subcommand always uses this mode.
approval_policy = "never"
```

## profiles

A _profile_ is a collection of configuration values that can be set together. Multiple profiles can be defined in `config.toml` and you can specify the one you
want to use at runtime via the `--profile` flag.

Here is an example of a `config.toml` that defines multiple profiles:

```toml
model = "o3"
approval_policy = "unless-allow-listed"
disable_response_storage = false

# Setting `profile` is equivalent to specifying `--profile o3` on the command
# line, though the `--profile` flag can still be used to override this value.
profile = "o3"

[model_providers.openai-chat-completions]
name = "OpenAI using Chat Completions"
base_url = "https://api.openai.com/v1"
env_key = "OPENAI_API_KEY"
wire_api = "chat"

[profiles.o3]
model = "o3"
model_provider = "openai"
approval_policy = "never"
model_reasoning_effort = "high"
model_reasoning_summary = "detailed"

[profiles.gpt3]
model = "gpt-3.5-turbo"
model_provider = "openai-chat-completions"

[profiles.zdr]
model = "o3"
model_provider = "openai"
approval_policy = "on-failure"
disable_response_storage = true
```

Users can specify config values at multiple levels. Order of precedence is as follows:

1. custom command-line argument, e.g., `--model o3`
2. as part of a profile, where the `--profile` is specified via a CLI (or in the config file itself)
3. as an entry in `config.toml`, e.g., `model = "o3"`
4. the default value that comes with Codex CLI (i.e., Codex CLI defaults to `gpt-5`)

## model_reasoning_effort

If the selected model is known to support reasoning (for example: `o3`, `o4-mini`, `codex-*`, `gpt-5`), reasoning is enabled by default when using the Responses API. As explained in the [OpenAI Platform documentation](https://platform.openai.com/docs/guides/reasoning?api-mode=responses#get-started-with-reasoning), this can be set to:

- `"minimal"`
- `"low"`
- `"medium"` (default)
- `"high"`

Note: to minimize reasoning, choose `"minimal"`.

## model_reasoning_summary

If the model name starts with `"o"` (as in `"o3"` or `"o4-mini"`) or `"codex"`, reasoning is enabled by default when using the Responses API. As explained in the [OpenAI Platform documentation](https://platform.openai.com/docs/guides/reasoning?api-mode=responses#reasoning-summaries), this can be set to:

- `"auto"` (default)
- `"concise"`
- `"detailed"`

To disable reasoning summaries, set `model_reasoning_summary` to `"none"` in your config:

```toml
model_reasoning_summary = "none"  # disable reasoning summaries
```

## model_verbosity

Controls output length/detail on GPT‑5 family models when using the Responses API. Supported values:

- `"low"`
- `"medium"` (default when omitted)
- `"high"`

When set, Codex includes a `text` object in the request payload with the configured verbosity, for example: `"text": { "verbosity": "low" }`.

Example:

```toml
model = "gpt-5"
model_verbosity = "low"
```

Note: This applies only to providers using the Responses API. Chat Completions providers are unaffected.

## model_supports_reasoning_summaries

By default, `reasoning` is only set on requests to OpenAI models that are known to support them. To force `reasoning` to set on requests to the current model, you can force this behavior by setting the following in `config.toml`:

```toml
model_supports_reasoning_summaries = true
```

## sandbox_mode

Codex executes model-generated shell commands inside an OS-level sandbox.

In most cases you can pick the desired behaviour with a single option:

```toml
# same as `--sandbox read-only`
sandbox_mode = "read-only"
```

The default policy is `read-only`, which means commands can read any file on
disk, but attempts to write a file or access the network will be blocked.

A more relaxed policy is `workspace-write`. When specified, the current working directory for the Codex task will be writable (as well as `$TMPDIR` on macOS). Note that the CLI defaults to using the directory where it was spawned as `cwd`, though this can be overridden using `--cwd/-C`.

On macOS (and soon Linux), all writable roots (including `cwd`) that contain a `.git/` folder _as an immediate child_ will configure the `.git/` folder to be read-only while the rest of the Git repository will be writable. This means that commands like `git commit` will fail, by default (as it entails writing to `.git/`), and will require Codex to ask for permission.

```toml
# same as `--sandbox workspace-write`
sandbox_mode = "workspace-write"

# Extra settings that only apply when `sandbox = "workspace-write"`.
[sandbox_workspace_write]
# By default, the cwd for the Codex session will be writable as well as $TMPDIR
# (if set) and /tmp (if it exists). Setting the respective options to `true`
# will override those defaults.
exclude_tmpdir_env_var = false
exclude_slash_tmp = false

# Optional list of _additional_ writable roots beyond $TMPDIR and /tmp.
writable_roots = ["/Users/YOU/.pyenv/shims"]

# Allow the command being run inside the sandbox to make outbound network
# requests. Disabled by default.
network_access = false
```

To disable sandboxing altogether, specify `danger-full-access` like so:

```toml
# same as `--sandbox danger-full-access`
sandbox_mode = "danger-full-access"
```

This is reasonable to use if Codex is running in an environment that provides its own sandboxing (such as a Docker container) such that further sandboxing is unnecessary.

Though using this option may also be necessary if you try to use Codex in environments where its native sandboxing mechanisms are unsupported, such as older Linux kernels or on Windows.

## Approval presets

Codex provides three main Approval Presets:

- Read Only: Codex can read files and answer questions; edits, running commands, and network access require approval.
- Auto: Codex can read files, make edits, and run commands in the workspace without approval; asks for approval outside the workspace or for network access.
- Full Access: Full disk and network access without prompts; extremely risky.

You can further customize how Codex runs at the command line using the `--ask-for-approval` and `--sandbox` options.

## mcp_servers

Defines the list of MCP servers that Codex can consult for tool use. Currently, only servers that are launched by executing a program that communicate over stdio are supported. For servers that use the SSE transport, consider an adapter like [mcp-proxy](https://github.com/sparfenyuk/mcp-proxy).

**Note:** Codex may cache the list of tools and resources from an MCP server so that Codex can include this information in context at startup without spawning all the servers. This is designed to save resources by loading MCP servers lazily.

This config option is comparable to how Claude and Cursor define `mcpServers` in their respective JSON config files, though because Codex uses TOML for its config language, the format is slightly different. For example, the following config in JSON:

```json
{
  "mcpServers": {
    "server-name": {
      "command": "npx",
      "args": ["-y", "mcp-server"],
      "env": {
        "API_KEY": "value"
      }
    }
  }
}
```

Should be represented as follows in `~/.codex/config.toml`:

```toml
# IMPORTANT: the top-level key is `mcp_servers` rather than `mcpServers`.
[mcp_servers.server-name]
command = "npx"
args = ["-y", "mcp-server"]
env = { "API_KEY" = "value" }
```

### Per-profile MCP servers

You can scope MCP servers to a specific profile and optionally inherit the global set. Profile entries override globals on key conflicts.

```toml
# Global servers (available to all profiles unless opted out)
[mcp_servers.some_server]
command = "some_server"

# Profile-specific MCP server
[profiles.ops.analysis]
command = "ops_mcp"

# You can disable inheriting the global MCP servers in a specific profile
[profiles.minimal]
inherit_global_mcp_servers = false  # only profile servers (none defined => none)
```

## disable_response_storage

Currently, customers whose accounts are set to use Zero Data Retention (ZDR) must set `disable_response_storage` to `true` so that Codex uses an alternative to the Responses API that works with ZDR:

```toml
disable_response_storage = true
```

## shell_environment_policy

Codex spawns subprocesses (e.g. when executing a `local_shell` tool-call suggested by the assistant). By default it now passes **your full environment** to those subprocesses. You can tune this behavior via the **`shell_environment_policy`** block in `config.toml`:

```toml
[shell_environment_policy]
# inherit can be "all" (default), "core", or "none"
inherit = "core"
# set to true to *skip* the filter for `"*KEY*"` and `"*TOKEN*"`
ignore_default_excludes = false
# exclude patterns (case-insensitive globs)
exclude = ["AWS_*", "AZURE_*"]
# force-set / override values
set = { CI = "1" }
# if provided, *only* vars matching these patterns are kept
include_only = ["PATH", "HOME"]
```

| Field                     | Type                       | Default | Description                                                                                                                                     |
| ------------------------- | -------------------------- | ------- | ----------------------------------------------------------------------------------------------------------------------------------------------- |
| `inherit`                 | string                     | `all`   | Starting template for the environment:<br>`all` (clone full parent env), `core` (`HOME`, `PATH`, `USER`, …), or `none` (start empty).           |
| `ignore_default_excludes` | boolean                    | `false` | When `false`, Codex removes any var whose **name** contains `KEY`, `SECRET`, or `TOKEN` (case-insensitive) before other rules run.              |
| `exclude`                 | array&lt;string&gt;        | `[]`    | Case-insensitive glob patterns to drop after the default filter.<br>Examples: `"AWS_*"`, `"AZURE_*"`.                                           |
| `set`                     | table&lt;string,string&gt; | `{}`    | Explicit key/value overrides or additions – always win over inherited values.                                                                   |
| `include_only`            | array&lt;string&gt;        | `[]`    | If non-empty, a whitelist of patterns; only variables that match _one_ pattern survive the final step. (Generally used with `inherit = "all"`.) |

The patterns are **glob style**, not full regular expressions: `*` matches any
number of characters, `?` matches exactly one, and character classes like
`[A-Z]`/`[^0-9]` are supported. Matching is always **case-insensitive**. This
syntax is documented in code as `EnvironmentVariablePattern` (see
`core/src/config_types.rs`).

If you just need a clean slate with a few custom entries you can write:

```toml
[shell_environment_policy]
inherit = "none"
set = { PATH = "/usr/bin", MY_FLAG = "1" }
```

Currently, `CODEX_SANDBOX_NETWORK_DISABLED=1` is also added to the environment, assuming network is disabled. This is not configurable.

## notify

Specify a program that will be executed to get notified about events generated by Codex. Note that the program will receive the notification argument as a string of JSON, e.g.:

```json
{
  "type": "agent-turn-complete",
  "turn-id": "12345",
  "input-messages": ["Rename `foo` to `bar` and update the callsites."],
  "last-assistant-message": "Rename complete and verified `cargo build` succeeds."
}
```

The `"type"` property will always be set. Currently, `"agent-turn-complete"` is the only notification type that is supported.

As an example, here is a Python script that parses the JSON and decides whether to show a desktop push notification using [terminal-notifier](https://github.com/julienXX/terminal-notifier) on macOS:

```python
#!/usr/bin/env python3

import json
import subprocess
import sys


def main() -> int:
    if len(sys.argv) != 2:
        print("Usage: notify.py <NOTIFICATION_JSON>")
        return 1

    try:
        notification = json.loads(sys.argv[1])
    except json.JSONDecodeError:
        return 1

    match notification_type := notification.get("type"):
        case "agent-turn-complete":
            assistant_message = notification.get("last-assistant-message")
            if assistant_message:
                title = f"Codex: {assistant_message}"
            else:
                title = "Codex: Turn Complete!"
            input_messages = notification.get("input_messages", [])
            message = " ".join(input_messages)
            title += message
        case _:
            print(f"not sending a push notification for: {notification_type}")
            return 0

    subprocess.check_output(
        [
            "terminal-notifier",
            "-title",
            title,
            "-message",
            message,
            "-group",
            "codex",
            "-ignoreDnD",
            "-activate",
            "com.googlecode.iterm2",
        ]
    )

    return 0


if __name__ == "__main__":
    sys.exit(main())
```

To have Codex use this script for notifications, you would configure it via `notify` in `~/.codex/config.toml` using the appropriate path to `notify.py` on your computer:

```toml
notify = ["python3", "/Users/mbolin/.codex/notify.py"]
```

## history

By default, Codex CLI records messages sent to the model in `$CODEX_HOME/history.jsonl`. Note that on UNIX, the file permissions are set to `o600`, so it should only be readable and writable by the owner.

To disable this behavior, configure `[history]` as follows:

```toml
[history]
persistence = "none"  # "save-all" is the default value
```

## file_opener

Identifies the editor/URI scheme to use for hyperlinking citations in model output. If set, citations to files in the model output will be hyperlinked using the specified URI scheme so they can be ctrl/cmd-clicked from the terminal to open them.

For example, if the model output includes a reference such as `【F:/home/user/project/main.py†L42-L50】`, then this would be rewritten to link to the URI `vscode://file/home/user/project/main.py:42`.

Note this is **not** a general editor setting (like `$EDITOR`), as it only accepts a fixed set of values:

- `"vscode"` (default)
- `"vscode-insiders"`
- `"windsurf"`
- `"cursor"`
- `"none"` to explicitly disable this feature

Currently, `"vscode"` is the default, though Codex does not verify VS Code is installed. As such, `file_opener` may default to `"none"` or something else in the future.

## hide_agent_reasoning

Codex intermittently emits "reasoning" events that show the model's internal "thinking" before it produces a final answer. Some users may find these events distracting, especially in CI logs or minimal terminal output.

Setting `hide_agent_reasoning` to `true` suppresses these events in **both** the TUI as well as the headless `exec` sub-command:

```toml
hide_agent_reasoning = true   # defaults to false
```

## show_raw_agent_reasoning

Surfaces the model’s raw chain-of-thought ("raw reasoning content") when available.

Notes:

- Only takes effect if the selected model/provider actually emits raw reasoning content. Many models do not. When unsupported, this option has no visible effect.
- Raw reasoning may include intermediate thoughts or sensitive context. Enable only if acceptable for your workflow.

Example:

```toml
show_raw_agent_reasoning = true  # defaults to false
```

## model_context_window

The size of the context window for the model, in tokens.

In general, Codex knows the context window for the most common OpenAI models, but if you are using a new model with an old version of the Codex CLI, then you can use `model_context_window` to tell Codex what value to use to determine how much context is left during a conversation.

## model_max_output_tokens

This is analogous to `model_context_window`, but for the maximum number of output tokens for the model.

## project_doc_max_bytes

Maximum number of bytes to read from an `AGENTS.md` file to include in the instructions sent with the first turn of a session. Defaults to 32 KiB.

## tui

Options that are specific to the TUI.

```toml
[tui]
# More to come here
```
=======
- Full config docs: [docs/config.md](../docs/config.md)
- MCP servers section: [docs/config.md#mcp_servers](../docs/config.md#mcp_servers) 
>>>>>>> e5611aab
<|MERGE_RESOLUTION|>--- conflicted
+++ resolved
@@ -2,586 +2,5 @@
 
 This file has moved. Please see the latest configuration documentation here:
 
-<<<<<<< HEAD
-- Config-specific command-line flags, such as `--model o3` (highest precedence).
-- A generic `-c`/`--config` flag that takes a `key=value` pair, such as `--config model="o3"`.
-  - The key can contain dots to set a value deeper than the root, e.g. `--config model_providers.openai.wire_api="chat"`.
-  - Values can contain objects, such as `--config shell_environment_policy.include_only=["PATH", "HOME", "USER"]`.
-  - For consistency with `config.toml`, values are in TOML format rather than JSON format, so use `{a = 1, b = 2}` rather than `{"a": 1, "b": 2}`.
-  - If `value` cannot be parsed as a valid TOML value, it is treated as a string value. This means that both `-c model="o3"` and `-c model=o3` are equivalent.
-- The `$CODEX_HOME/config.toml` configuration file where the `CODEX_HOME` environment value defaults to `~/.codex`. (Note `CODEX_HOME` will also be where logs and other Codex-related information are stored.)
-
-Both the `--config` flag and the `config.toml` file support the following options:
-
-## model
-
-The model that Codex should use.
-
-```toml
-model = "o3"  # overrides the default of "gpt-5"
-```
-
-## model_providers
-
-This option lets you override and amend the default set of model providers bundled with Codex. This value is a map where the key is the value to use with `model_provider` to select the corresponding provider.
-
-For example, if you wanted to add a provider that uses the OpenAI 4o model via the chat completions API, then you could add the following configuration:
-
-```toml
-# Recall that in TOML, root keys must be listed before tables.
-model = "gpt-4o"
-model_provider = "openai-chat-completions"
-
-[model_providers.openai-chat-completions]
-# Name of the provider that will be displayed in the Codex UI.
-name = "OpenAI using Chat Completions"
-# The path `/chat/completions` will be amended to this URL to make the POST
-# request for the chat completions.
-base_url = "https://api.openai.com/v1"
-# If `env_key` is set, identifies an environment variable that must be set when
-# using Codex with this provider. The value of the environment variable must be
-# non-empty and will be used in the `Bearer TOKEN` HTTP header for the POST request.
-env_key = "OPENAI_API_KEY"
-# Valid values for wire_api are "chat" and "responses". Defaults to "chat" if omitted.
-wire_api = "chat"
-# If necessary, extra query params that need to be added to the URL.
-# See the Azure example below.
-query_params = {}
-```
-
-Note this makes it possible to use Codex CLI with non-OpenAI models, so long as they use a wire API that is compatible with the OpenAI chat completions API. For example, you could define the following provider to use Codex CLI with Ollama running locally:
-
-```toml
-[model_providers.ollama]
-name = "Ollama"
-base_url = "http://localhost:11434/v1"
-```
-
-Or a third-party provider (using a distinct environment variable for the API key):
-
-```toml
-[model_providers.mistral]
-name = "Mistral"
-base_url = "https://api.mistral.ai/v1"
-env_key = "MISTRAL_API_KEY"
-```
-
-Note that Azure requires `api-version` to be passed as a query parameter, so be sure to specify it as part of `query_params` when defining the Azure provider:
-
-```toml
-[model_providers.azure]
-name = "Azure"
-# Make sure you set the appropriate subdomain for this URL.
-base_url = "https://YOUR_PROJECT_NAME.openai.azure.com/openai"
-env_key = "AZURE_OPENAI_API_KEY"  # Or "OPENAI_API_KEY", whichever you use.
-query_params = { api-version = "2025-04-01-preview" }
-```
-
-It is also possible to configure a provider to include extra HTTP headers with a request. These can be hardcoded values (`http_headers`) or values read from environment variables (`env_http_headers`):
-
-```toml
-[model_providers.example]
-# name, base_url, ...
-
-# This will add the HTTP header `X-Example-Header` with value `example-value`
-# to each request to the model provider.
-http_headers = { "X-Example-Header" = "example-value" }
-
-# This will add the HTTP header `X-Example-Features` with the value of the
-# `EXAMPLE_FEATURES` environment variable to each request to the model provider
-# _if_ the environment variable is set and its value is non-empty.
-env_http_headers = { "X-Example-Features": "EXAMPLE_FEATURES" }
-```
-
-### Per-provider network tuning
-
-The following optional settings control retry behaviour and streaming idle timeouts **per model provider**. They must be specified inside the corresponding `[model_providers.<id>]` block in `config.toml`. (Older releases accepted top‑level keys; those are now ignored.)
-
-Example:
-
-```toml
-[model_providers.openai]
-name = "OpenAI"
-base_url = "https://api.openai.com/v1"
-env_key = "OPENAI_API_KEY"
-# network tuning overrides (all optional; falls back to built‑in defaults)
-request_max_retries = 4            # retry failed HTTP requests
-stream_max_retries = 10            # retry dropped SSE streams
-stream_idle_timeout_ms = 300000    # 5m idle timeout
-```
-
-#### request_max_retries
-
-How many times Codex will retry a failed HTTP request to the model provider. Defaults to `4`.
-
-#### stream_max_retries
-
-Number of times Codex will attempt to reconnect when a streaming response is interrupted. Defaults to `10`.
-
-#### stream_idle_timeout_ms
-
-How long Codex will wait for activity on a streaming response before treating the connection as lost. Defaults to `300_000` (5 minutes).
-
-## model_provider
-
-Identifies which provider to use from the `model_providers` map. Defaults to `"openai"`. You can override the `base_url` for the built-in `openai` provider via the `OPENAI_BASE_URL` environment variable.
-
-Note that if you override `model_provider`, then you likely want to override
-`model`, as well. For example, if you are running ollama with Mistral locally,
-then you would need to add the following to your config in addition to the new entry in the `model_providers` map:
-
-```toml
-model_provider = "ollama"
-model = "mistral"
-```
-
-## approval_policy
-
-Determines when the user should be prompted to approve whether Codex can execute a command:
-
-```toml
-# Codex has hardcoded logic that defines a set of "trusted" commands.
-# Setting the approval_policy to `untrusted` means that Codex will prompt the
-# user before running a command not in the "trusted" set.
-#
-# See https://github.com/openai/codex/issues/1260 for the plan to enable
-# end-users to define their own trusted commands.
-approval_policy = "untrusted"
-```
-
-If you want to be notified whenever a command fails, use "on-failure":
-
-```toml
-# If the command fails when run in the sandbox, Codex asks for permission to
-# retry the command outside the sandbox.
-approval_policy = "on-failure"
-```
-
-If you want the model to run until it decides that it needs to ask you for escalated permissions, use "on-request":
-
-```toml
-# The model decides when to escalate
-approval_policy = "on-request"
-```
-
-Alternatively, you can have the model run until it is done, and never ask to run a command with escalated permissions:
-
-```toml
-# User is never prompted: if the command fails, Codex will automatically try
-# something out. Note the `exec` subcommand always uses this mode.
-approval_policy = "never"
-```
-
-## profiles
-
-A _profile_ is a collection of configuration values that can be set together. Multiple profiles can be defined in `config.toml` and you can specify the one you
-want to use at runtime via the `--profile` flag.
-
-Here is an example of a `config.toml` that defines multiple profiles:
-
-```toml
-model = "o3"
-approval_policy = "unless-allow-listed"
-disable_response_storage = false
-
-# Setting `profile` is equivalent to specifying `--profile o3` on the command
-# line, though the `--profile` flag can still be used to override this value.
-profile = "o3"
-
-[model_providers.openai-chat-completions]
-name = "OpenAI using Chat Completions"
-base_url = "https://api.openai.com/v1"
-env_key = "OPENAI_API_KEY"
-wire_api = "chat"
-
-[profiles.o3]
-model = "o3"
-model_provider = "openai"
-approval_policy = "never"
-model_reasoning_effort = "high"
-model_reasoning_summary = "detailed"
-
-[profiles.gpt3]
-model = "gpt-3.5-turbo"
-model_provider = "openai-chat-completions"
-
-[profiles.zdr]
-model = "o3"
-model_provider = "openai"
-approval_policy = "on-failure"
-disable_response_storage = true
-```
-
-Users can specify config values at multiple levels. Order of precedence is as follows:
-
-1. custom command-line argument, e.g., `--model o3`
-2. as part of a profile, where the `--profile` is specified via a CLI (or in the config file itself)
-3. as an entry in `config.toml`, e.g., `model = "o3"`
-4. the default value that comes with Codex CLI (i.e., Codex CLI defaults to `gpt-5`)
-
-## model_reasoning_effort
-
-If the selected model is known to support reasoning (for example: `o3`, `o4-mini`, `codex-*`, `gpt-5`), reasoning is enabled by default when using the Responses API. As explained in the [OpenAI Platform documentation](https://platform.openai.com/docs/guides/reasoning?api-mode=responses#get-started-with-reasoning), this can be set to:
-
-- `"minimal"`
-- `"low"`
-- `"medium"` (default)
-- `"high"`
-
-Note: to minimize reasoning, choose `"minimal"`.
-
-## model_reasoning_summary
-
-If the model name starts with `"o"` (as in `"o3"` or `"o4-mini"`) or `"codex"`, reasoning is enabled by default when using the Responses API. As explained in the [OpenAI Platform documentation](https://platform.openai.com/docs/guides/reasoning?api-mode=responses#reasoning-summaries), this can be set to:
-
-- `"auto"` (default)
-- `"concise"`
-- `"detailed"`
-
-To disable reasoning summaries, set `model_reasoning_summary` to `"none"` in your config:
-
-```toml
-model_reasoning_summary = "none"  # disable reasoning summaries
-```
-
-## model_verbosity
-
-Controls output length/detail on GPT‑5 family models when using the Responses API. Supported values:
-
-- `"low"`
-- `"medium"` (default when omitted)
-- `"high"`
-
-When set, Codex includes a `text` object in the request payload with the configured verbosity, for example: `"text": { "verbosity": "low" }`.
-
-Example:
-
-```toml
-model = "gpt-5"
-model_verbosity = "low"
-```
-
-Note: This applies only to providers using the Responses API. Chat Completions providers are unaffected.
-
-## model_supports_reasoning_summaries
-
-By default, `reasoning` is only set on requests to OpenAI models that are known to support them. To force `reasoning` to set on requests to the current model, you can force this behavior by setting the following in `config.toml`:
-
-```toml
-model_supports_reasoning_summaries = true
-```
-
-## sandbox_mode
-
-Codex executes model-generated shell commands inside an OS-level sandbox.
-
-In most cases you can pick the desired behaviour with a single option:
-
-```toml
-# same as `--sandbox read-only`
-sandbox_mode = "read-only"
-```
-
-The default policy is `read-only`, which means commands can read any file on
-disk, but attempts to write a file or access the network will be blocked.
-
-A more relaxed policy is `workspace-write`. When specified, the current working directory for the Codex task will be writable (as well as `$TMPDIR` on macOS). Note that the CLI defaults to using the directory where it was spawned as `cwd`, though this can be overridden using `--cwd/-C`.
-
-On macOS (and soon Linux), all writable roots (including `cwd`) that contain a `.git/` folder _as an immediate child_ will configure the `.git/` folder to be read-only while the rest of the Git repository will be writable. This means that commands like `git commit` will fail, by default (as it entails writing to `.git/`), and will require Codex to ask for permission.
-
-```toml
-# same as `--sandbox workspace-write`
-sandbox_mode = "workspace-write"
-
-# Extra settings that only apply when `sandbox = "workspace-write"`.
-[sandbox_workspace_write]
-# By default, the cwd for the Codex session will be writable as well as $TMPDIR
-# (if set) and /tmp (if it exists). Setting the respective options to `true`
-# will override those defaults.
-exclude_tmpdir_env_var = false
-exclude_slash_tmp = false
-
-# Optional list of _additional_ writable roots beyond $TMPDIR and /tmp.
-writable_roots = ["/Users/YOU/.pyenv/shims"]
-
-# Allow the command being run inside the sandbox to make outbound network
-# requests. Disabled by default.
-network_access = false
-```
-
-To disable sandboxing altogether, specify `danger-full-access` like so:
-
-```toml
-# same as `--sandbox danger-full-access`
-sandbox_mode = "danger-full-access"
-```
-
-This is reasonable to use if Codex is running in an environment that provides its own sandboxing (such as a Docker container) such that further sandboxing is unnecessary.
-
-Though using this option may also be necessary if you try to use Codex in environments where its native sandboxing mechanisms are unsupported, such as older Linux kernels or on Windows.
-
-## Approval presets
-
-Codex provides three main Approval Presets:
-
-- Read Only: Codex can read files and answer questions; edits, running commands, and network access require approval.
-- Auto: Codex can read files, make edits, and run commands in the workspace without approval; asks for approval outside the workspace or for network access.
-- Full Access: Full disk and network access without prompts; extremely risky.
-
-You can further customize how Codex runs at the command line using the `--ask-for-approval` and `--sandbox` options.
-
-## mcp_servers
-
-Defines the list of MCP servers that Codex can consult for tool use. Currently, only servers that are launched by executing a program that communicate over stdio are supported. For servers that use the SSE transport, consider an adapter like [mcp-proxy](https://github.com/sparfenyuk/mcp-proxy).
-
-**Note:** Codex may cache the list of tools and resources from an MCP server so that Codex can include this information in context at startup without spawning all the servers. This is designed to save resources by loading MCP servers lazily.
-
-This config option is comparable to how Claude and Cursor define `mcpServers` in their respective JSON config files, though because Codex uses TOML for its config language, the format is slightly different. For example, the following config in JSON:
-
-```json
-{
-  "mcpServers": {
-    "server-name": {
-      "command": "npx",
-      "args": ["-y", "mcp-server"],
-      "env": {
-        "API_KEY": "value"
-      }
-    }
-  }
-}
-```
-
-Should be represented as follows in `~/.codex/config.toml`:
-
-```toml
-# IMPORTANT: the top-level key is `mcp_servers` rather than `mcpServers`.
-[mcp_servers.server-name]
-command = "npx"
-args = ["-y", "mcp-server"]
-env = { "API_KEY" = "value" }
-```
-
-### Per-profile MCP servers
-
-You can scope MCP servers to a specific profile and optionally inherit the global set. Profile entries override globals on key conflicts.
-
-```toml
-# Global servers (available to all profiles unless opted out)
-[mcp_servers.some_server]
-command = "some_server"
-
-# Profile-specific MCP server
-[profiles.ops.analysis]
-command = "ops_mcp"
-
-# You can disable inheriting the global MCP servers in a specific profile
-[profiles.minimal]
-inherit_global_mcp_servers = false  # only profile servers (none defined => none)
-```
-
-## disable_response_storage
-
-Currently, customers whose accounts are set to use Zero Data Retention (ZDR) must set `disable_response_storage` to `true` so that Codex uses an alternative to the Responses API that works with ZDR:
-
-```toml
-disable_response_storage = true
-```
-
-## shell_environment_policy
-
-Codex spawns subprocesses (e.g. when executing a `local_shell` tool-call suggested by the assistant). By default it now passes **your full environment** to those subprocesses. You can tune this behavior via the **`shell_environment_policy`** block in `config.toml`:
-
-```toml
-[shell_environment_policy]
-# inherit can be "all" (default), "core", or "none"
-inherit = "core"
-# set to true to *skip* the filter for `"*KEY*"` and `"*TOKEN*"`
-ignore_default_excludes = false
-# exclude patterns (case-insensitive globs)
-exclude = ["AWS_*", "AZURE_*"]
-# force-set / override values
-set = { CI = "1" }
-# if provided, *only* vars matching these patterns are kept
-include_only = ["PATH", "HOME"]
-```
-
-| Field                     | Type                       | Default | Description                                                                                                                                     |
-| ------------------------- | -------------------------- | ------- | ----------------------------------------------------------------------------------------------------------------------------------------------- |
-| `inherit`                 | string                     | `all`   | Starting template for the environment:<br>`all` (clone full parent env), `core` (`HOME`, `PATH`, `USER`, …), or `none` (start empty).           |
-| `ignore_default_excludes` | boolean                    | `false` | When `false`, Codex removes any var whose **name** contains `KEY`, `SECRET`, or `TOKEN` (case-insensitive) before other rules run.              |
-| `exclude`                 | array&lt;string&gt;        | `[]`    | Case-insensitive glob patterns to drop after the default filter.<br>Examples: `"AWS_*"`, `"AZURE_*"`.                                           |
-| `set`                     | table&lt;string,string&gt; | `{}`    | Explicit key/value overrides or additions – always win over inherited values.                                                                   |
-| `include_only`            | array&lt;string&gt;        | `[]`    | If non-empty, a whitelist of patterns; only variables that match _one_ pattern survive the final step. (Generally used with `inherit = "all"`.) |
-
-The patterns are **glob style**, not full regular expressions: `*` matches any
-number of characters, `?` matches exactly one, and character classes like
-`[A-Z]`/`[^0-9]` are supported. Matching is always **case-insensitive**. This
-syntax is documented in code as `EnvironmentVariablePattern` (see
-`core/src/config_types.rs`).
-
-If you just need a clean slate with a few custom entries you can write:
-
-```toml
-[shell_environment_policy]
-inherit = "none"
-set = { PATH = "/usr/bin", MY_FLAG = "1" }
-```
-
-Currently, `CODEX_SANDBOX_NETWORK_DISABLED=1` is also added to the environment, assuming network is disabled. This is not configurable.
-
-## notify
-
-Specify a program that will be executed to get notified about events generated by Codex. Note that the program will receive the notification argument as a string of JSON, e.g.:
-
-```json
-{
-  "type": "agent-turn-complete",
-  "turn-id": "12345",
-  "input-messages": ["Rename `foo` to `bar` and update the callsites."],
-  "last-assistant-message": "Rename complete and verified `cargo build` succeeds."
-}
-```
-
-The `"type"` property will always be set. Currently, `"agent-turn-complete"` is the only notification type that is supported.
-
-As an example, here is a Python script that parses the JSON and decides whether to show a desktop push notification using [terminal-notifier](https://github.com/julienXX/terminal-notifier) on macOS:
-
-```python
-#!/usr/bin/env python3
-
-import json
-import subprocess
-import sys
-
-
-def main() -> int:
-    if len(sys.argv) != 2:
-        print("Usage: notify.py <NOTIFICATION_JSON>")
-        return 1
-
-    try:
-        notification = json.loads(sys.argv[1])
-    except json.JSONDecodeError:
-        return 1
-
-    match notification_type := notification.get("type"):
-        case "agent-turn-complete":
-            assistant_message = notification.get("last-assistant-message")
-            if assistant_message:
-                title = f"Codex: {assistant_message}"
-            else:
-                title = "Codex: Turn Complete!"
-            input_messages = notification.get("input_messages", [])
-            message = " ".join(input_messages)
-            title += message
-        case _:
-            print(f"not sending a push notification for: {notification_type}")
-            return 0
-
-    subprocess.check_output(
-        [
-            "terminal-notifier",
-            "-title",
-            title,
-            "-message",
-            message,
-            "-group",
-            "codex",
-            "-ignoreDnD",
-            "-activate",
-            "com.googlecode.iterm2",
-        ]
-    )
-
-    return 0
-
-
-if __name__ == "__main__":
-    sys.exit(main())
-```
-
-To have Codex use this script for notifications, you would configure it via `notify` in `~/.codex/config.toml` using the appropriate path to `notify.py` on your computer:
-
-```toml
-notify = ["python3", "/Users/mbolin/.codex/notify.py"]
-```
-
-## history
-
-By default, Codex CLI records messages sent to the model in `$CODEX_HOME/history.jsonl`. Note that on UNIX, the file permissions are set to `o600`, so it should only be readable and writable by the owner.
-
-To disable this behavior, configure `[history]` as follows:
-
-```toml
-[history]
-persistence = "none"  # "save-all" is the default value
-```
-
-## file_opener
-
-Identifies the editor/URI scheme to use for hyperlinking citations in model output. If set, citations to files in the model output will be hyperlinked using the specified URI scheme so they can be ctrl/cmd-clicked from the terminal to open them.
-
-For example, if the model output includes a reference such as `【F:/home/user/project/main.py†L42-L50】`, then this would be rewritten to link to the URI `vscode://file/home/user/project/main.py:42`.
-
-Note this is **not** a general editor setting (like `$EDITOR`), as it only accepts a fixed set of values:
-
-- `"vscode"` (default)
-- `"vscode-insiders"`
-- `"windsurf"`
-- `"cursor"`
-- `"none"` to explicitly disable this feature
-
-Currently, `"vscode"` is the default, though Codex does not verify VS Code is installed. As such, `file_opener` may default to `"none"` or something else in the future.
-
-## hide_agent_reasoning
-
-Codex intermittently emits "reasoning" events that show the model's internal "thinking" before it produces a final answer. Some users may find these events distracting, especially in CI logs or minimal terminal output.
-
-Setting `hide_agent_reasoning` to `true` suppresses these events in **both** the TUI as well as the headless `exec` sub-command:
-
-```toml
-hide_agent_reasoning = true   # defaults to false
-```
-
-## show_raw_agent_reasoning
-
-Surfaces the model’s raw chain-of-thought ("raw reasoning content") when available.
-
-Notes:
-
-- Only takes effect if the selected model/provider actually emits raw reasoning content. Many models do not. When unsupported, this option has no visible effect.
-- Raw reasoning may include intermediate thoughts or sensitive context. Enable only if acceptable for your workflow.
-
-Example:
-
-```toml
-show_raw_agent_reasoning = true  # defaults to false
-```
-
-## model_context_window
-
-The size of the context window for the model, in tokens.
-
-In general, Codex knows the context window for the most common OpenAI models, but if you are using a new model with an old version of the Codex CLI, then you can use `model_context_window` to tell Codex what value to use to determine how much context is left during a conversation.
-
-## model_max_output_tokens
-
-This is analogous to `model_context_window`, but for the maximum number of output tokens for the model.
-
-## project_doc_max_bytes
-
-Maximum number of bytes to read from an `AGENTS.md` file to include in the instructions sent with the first turn of a session. Defaults to 32 KiB.
-
-## tui
-
-Options that are specific to the TUI.
-
-```toml
-[tui]
-# More to come here
-```
-=======
 - Full config docs: [docs/config.md](../docs/config.md)
-- MCP servers section: [docs/config.md#mcp_servers](../docs/config.md#mcp_servers) 
->>>>>>> e5611aab
+- MCP servers section: [docs/config.md#mcp_servers](../docs/config.md#mcp_servers) 
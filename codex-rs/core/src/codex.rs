--- conflicted
+++ resolved
@@ -842,173 +842,6 @@
             self.persist_rollout_items(&user_msgs).await;
         }
     }
-
-<<<<<<< HEAD
-    // Legacy executor-based exec methods removed; shell/apply_patch go through the
-    // new ToolOrchestrator which emits events during tool handling.
-=======
-    async fn on_exec_command_begin(
-        &self,
-        turn_diff_tracker: SharedTurnDiffTracker,
-        exec_command_context: ExecCommandContext,
-    ) {
-        let ExecCommandContext {
-            sub_id,
-            call_id,
-            command_for_display,
-            cwd,
-            apply_patch,
-            ..
-        } = exec_command_context;
-        let msg = match apply_patch {
-            Some(ApplyPatchCommandContext {
-                user_explicitly_approved_this_action,
-                changes,
-            }) => {
-                {
-                    let mut tracker = turn_diff_tracker.lock().await;
-                    tracker.on_patch_begin(&changes);
-                }
-
-                EventMsg::PatchApplyBegin(PatchApplyBeginEvent {
-                    call_id,
-                    auto_approved: !user_explicitly_approved_this_action,
-                    changes,
-                })
-            }
-            None => EventMsg::ExecCommandBegin(ExecCommandBeginEvent {
-                call_id,
-                command: command_for_display.clone(),
-                cwd,
-                parsed_cmd: parse_command(&command_for_display),
-            }),
-        };
-        let event = Event {
-            id: sub_id.to_string(),
-            msg,
-        };
-        self.send_event(event).await;
-    }
-
-    async fn on_exec_command_end(
-        &self,
-        turn_diff_tracker: SharedTurnDiffTracker,
-        sub_id: &str,
-        call_id: &str,
-        output: &ExecToolCallOutput,
-        is_apply_patch: bool,
-    ) {
-        let ExecToolCallOutput {
-            stdout,
-            stderr,
-            aggregated_output,
-            duration,
-            exit_code,
-            timed_out: _,
-            ..
-        } = output;
-        // Send full stdout/stderr to clients; do not truncate.
-        let stdout = stdout.text.clone();
-        let stderr = stderr.text.clone();
-        let formatted_output = format_exec_output_str(output);
-        let aggregated_output: String = aggregated_output.text.clone();
-
-        let msg = if is_apply_patch {
-            EventMsg::PatchApplyEnd(PatchApplyEndEvent {
-                call_id: call_id.to_string(),
-                stdout,
-                stderr,
-                success: *exit_code == 0,
-            })
-        } else {
-            EventMsg::ExecCommandEnd(ExecCommandEndEvent {
-                call_id: call_id.to_string(),
-                stdout,
-                stderr,
-                aggregated_output,
-                exit_code: *exit_code,
-                duration: *duration,
-                formatted_output,
-            })
-        };
-
-        let event = Event {
-            id: sub_id.to_string(),
-            msg,
-        };
-        self.send_event(event).await;
-
-        // If this is an apply_patch, after we emit the end patch, emit a second event
-        // with the full turn diff if there is one.
-        if is_apply_patch {
-            let unified_diff = {
-                let mut tracker = turn_diff_tracker.lock().await;
-                tracker.get_unified_diff()
-            };
-            if let Ok(Some(unified_diff)) = unified_diff {
-                let msg = EventMsg::TurnDiff(TurnDiffEvent { unified_diff });
-                let event = Event {
-                    id: sub_id.into(),
-                    msg,
-                };
-                self.send_event(event).await;
-            }
-        }
-    }
-    /// Runs the exec tool call and emits events for the begin and end of the
-    /// command even on error.
-    ///
-    /// Returns the output of the exec tool call.
-    pub(crate) async fn run_exec_with_events(
-        &self,
-        turn_diff_tracker: SharedTurnDiffTracker,
-        prepared: PreparedExec,
-        approval_policy: AskForApproval,
-    ) -> Result<ExecToolCallOutput, ExecError> {
-        let PreparedExec { context, request } = prepared;
-        let is_apply_patch = context.apply_patch.is_some();
-        let sub_id = context.sub_id.clone();
-        let call_id = context.call_id.clone();
-
-        let begin_turn_diff = turn_diff_tracker.clone();
-        let begin_context = context.clone();
-        let session = self;
-        let result = self
-            .services
-            .executor
-            .run(request, self, approval_policy, &context, move || {
-                let turn_diff = begin_turn_diff.clone();
-                let ctx = begin_context.clone();
-                async move {
-                    session.on_exec_command_begin(turn_diff, ctx).await;
-                }
-            })
-            .await;
-
-        if matches!(
-            &result,
-            Err(ExecError::Function(FunctionCallError::Denied(_)))
-        ) {
-            return result;
-        }
-
-        let normalized = normalize_exec_result(&result);
-        let borrowed = normalized.event_output();
-
-        self.on_exec_command_end(
-            turn_diff_tracker,
-            &sub_id,
-            &call_id,
-            borrowed,
-            is_apply_patch,
-        )
-        .await;
-
-        drop(normalized);
-
-        result
-    }
->>>>>>> 6915ba21
 
     /// Helper that emits a BackgroundEvent with the given message. This keeps
     /// the call‑sites terse so adding more diagnostics does not clutter the

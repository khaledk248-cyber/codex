use std::sync::Arc;

use async_trait::async_trait;
use tokio_util::sync::CancellationToken;

use crate::codex::TurnContext;
use crate::codex::exit_review_mode;
use crate::codex::run_task;
use crate::state::TaskKind;
use codex_protocol::user_input::UserInput;

use super::SessionTask;
use super::SessionTaskContext;

#[derive(Clone, Copy, Default)]
pub(crate) struct ReviewTask;

#[async_trait]
impl SessionTask for ReviewTask {
    fn kind(&self) -> TaskKind {
        TaskKind::Review
    }

    async fn run(
        self: Arc<Self>,
        session: Arc<SessionTaskContext>,
        ctx: Arc<TurnContext>,
        sub_id: String,
<<<<<<< HEAD
        input: Vec<UserInput>,
=======
        input: Vec<InputItem>,
        cancellation_token: CancellationToken,
>>>>>>> 41900e9d
    ) -> Option<String> {
        let sess = session.clone_session();
        run_task(
            sess,
            ctx,
            sub_id,
            input,
            TaskKind::Review,
            cancellation_token,
        )
        .await
    }

    async fn abort(&self, session: Arc<SessionTaskContext>, sub_id: &str) {
        exit_review_mode(session.clone_session(), sub_id.to_string(), None).await;
    }
}<|MERGE_RESOLUTION|>--- conflicted
+++ resolved
@@ -26,12 +26,8 @@
         session: Arc<SessionTaskContext>,
         ctx: Arc<TurnContext>,
         sub_id: String,
-<<<<<<< HEAD
         input: Vec<UserInput>,
-=======
-        input: Vec<InputItem>,
         cancellation_token: CancellationToken,
->>>>>>> 41900e9d
     ) -> Option<String> {
         let sess = session.clone_session();
         run_task(

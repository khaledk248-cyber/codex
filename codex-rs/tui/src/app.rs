use crate::app_event::AppEvent;
use crate::confirm_ctrl_d::ConfirmCtrlD;
use crate::app_event_sender::AppEventSender;
use crate::chatwidget::ChatWidget;
use crate::git_warning_screen::GitWarningOutcome;
use crate::git_warning_screen::GitWarningScreen;
use crate::login_screen::LoginScreen;
use crate::mouse_capture::MouseCapture;
use crate::scroll_event_helper::ScrollEventHelper;
use crate::slash_command::SlashCommand;
use crate::tui;
use codex_core::config::{Config, ConfigOverrides};
use codex_core::protocol::{Event, EventMsg, Op, SessionConfiguredEvent};
use color_eyre::eyre::Result;
use crossterm::event::KeyCode;
use crossterm::event::KeyEvent;
use crossterm::event::MouseEvent;
use crossterm::event::MouseEventKind;
use std::path::PathBuf;
use std::sync::mpsc::Receiver;
use std::sync::mpsc::channel;
use std::time::Instant;

use codex_core::ResponseItem;
use uuid::Uuid;

use std::io::{BufRead, BufReader};
use std::process::{Command, Stdio};
use std::thread;

/// Top-level application state: which full-screen view is currently active.
#[allow(clippy::large_enum_variant)]
enum AppState<'a> {
    /// The main chat UI is visible.
    Chat {
        /// Boxed to avoid a large enum variant and reduce the overall size of
        /// `AppState`.
        widget: Box<ChatWidget<'a>>,
    },
    /// The login screen for the OpenAI provider.
    Login { screen: LoginScreen },
    /// The start-up warning that recommends running codex inside a Git repo.
    GitWarning { screen: GitWarningScreen },
}

pub(crate) struct App<'a> {
    app_event_tx: AppEventSender,
    app_event_rx: Receiver<AppEvent>,
    app_state: AppState<'a>,

    /// Config is stored here so we can recreate ChatWidgets as needed.
    config: Config,

    /// Stored parameters needed to instantiate the ChatWidget later, e.g.,
    /// after dismissing the Git-repo warning.
    chat_args: Option<ChatWidgetArgs>,
    session_id: Option<Uuid>,
    /// Tracks Ctrl+D confirmation state when enabled in config.
    confirm_ctrl_d: ConfirmCtrlD,
}

/// Aggregate parameters needed to create a `ChatWidget`, as creation may be
/// deferred until after the Git warning screen is dismissed.
#[derive(Clone)]
struct ChatWidgetArgs {
    config: Config,
    initial_prompt: Option<String>,
    initial_images: Vec<PathBuf>,
}

/// Parse raw argument string for `/mount-add host=... container=... mode=...`.
fn parse_mount_add_args(raw: &str) -> Result<(std::path::PathBuf, std::path::PathBuf, String), String> {
    let mut host = None;
    let mut container = None;
    let mut mode = "rw".to_string();
    for token in raw.split_whitespace() {
        let mut parts = token.splitn(2, '=');
        let key = parts.next().unwrap();
        let value = parts.next().ok_or_else(|| format!("invalid argument '{}'", token))?;
        match key {
            "host" => host = Some(std::path::PathBuf::from(value)),
            "container" => container = Some(std::path::PathBuf::from(value)),
            "mode" => mode = value.to_string(),
            _ => return Err(format!("unknown argument '{}'", key)),
        }
    }
    let host = host.ok_or_else(|| "missing 'host' argument".to_string())?;
    let container = container.ok_or_else(|| "missing 'container' argument".to_string())?;
    Ok((host, container, mode))
}

/// Parse raw argument string for `/mount-remove container=...`.
fn parse_mount_remove_args(raw: &str) -> Result<std::path::PathBuf, String> {
    let mut container = None;
    for token in raw.split_whitespace() {
        let mut parts = token.splitn(2, '=');
        let key = parts.next().unwrap();
        let value = parts.next().ok_or_else(|| format!("invalid argument '{}'", token))?;
        if key == "container" {
            container = Some(std::path::PathBuf::from(value));
        } else {
            return Err(format!("unknown argument '{}'", key));
        }
    }
    container.ok_or_else(|| "missing 'container' argument".to_string())
}

/// Handle inline mount-add DSL event.
fn handle_inline_mount_add(config: &mut Config, raw: &str) -> Result<(), String> {
    let (host, container, mode) = parse_mount_add_args(raw)?;
    do_mount_add(config, &host, &container, &mode).map_err(|e| e.to_string())
}

/// Handle inline mount-remove DSL event.
fn handle_inline_mount_remove(config: &mut Config, raw: &str) -> Result<(), String> {
    let container = parse_mount_remove_args(raw)?;
    do_mount_remove(config, &container).map_err(|e| e.to_string())
}

/// Perform mount-add: create symlink under cwd and update sandbox policy.
fn do_mount_add(
    config: &mut Config,
    host: &std::path::PathBuf,
    container: &std::path::PathBuf,
    mode: &str,
) -> std::io::Result<()> {
    let host_abs = std::fs::canonicalize(host)?;
    let target = config.cwd.join(container);
    if target.exists() {
        return Err(std::io::Error::new(
            std::io::ErrorKind::AlreadyExists,
            format!("target '{}' already exists", target.display()),
        ));
    }
    #[cfg(unix)]
    std::os::unix::fs::symlink(&host_abs, &target)?;
    #[cfg(windows)]
    {
        if host_abs.is_file() {
            std::os::windows::fs::symlink_file(&host_abs, &target)?;
        } else {
            std::os::windows::fs::symlink_dir(&host_abs, &target)?;
        }
    }
    if mode.contains('w') {
        config.sandbox_policy.allow_disk_write_folder(host_abs);
    }
    Ok(())
}

/// Perform mount-remove: remove symlink under cwd and revoke sandbox policy.
fn do_mount_remove(config: &mut Config, container: &std::path::PathBuf) -> std::io::Result<()> {
    let target = config.cwd.join(container);
    let host = std::fs::read_link(&target)?;
    std::fs::remove_file(&target)?;
    config.sandbox_policy.revoke_disk_write_folder(host);
    Ok(())
}

impl<'a> App<'a> {
    pub(crate) fn new(
        config: Config,
        initial_prompt: Option<String>,
        show_login_screen: bool,
        show_git_warning: bool,
        initial_images: Vec<std::path::PathBuf>,
    ) -> Self {
        let (app_event_tx, app_event_rx) = channel();
        let app_event_tx = AppEventSender::new(app_event_tx);
        let scroll_event_helper = ScrollEventHelper::new(app_event_tx.clone());

        // Spawn a dedicated thread for reading the crossterm event loop and
        // re-publishing the events as AppEvents, as appropriate.
        {
            let app_event_tx = app_event_tx.clone();
            std::thread::spawn(move || {
                while let Ok(event) = crossterm::event::read() {
                    match event {
                        crossterm::event::Event::Key(key_event) => {
                            app_event_tx.send(AppEvent::KeyEvent(key_event));
                        }
                        crossterm::event::Event::Resize(_, _) => {
                            app_event_tx.send(AppEvent::Redraw);
                        }
                        crossterm::event::Event::Mouse(MouseEvent {
                            kind: MouseEventKind::ScrollUp,
                            ..
                        }) => {
                            scroll_event_helper.scroll_up();
                        }
                        crossterm::event::Event::Mouse(MouseEvent {
                            kind: MouseEventKind::ScrollDown,
                            ..
                        }) => {
                            scroll_event_helper.scroll_down();
                        }
                        crossterm::event::Event::Paste(pasted) => {
                            use crossterm::event::KeyModifiers;

                            for ch in pasted.chars() {
                                let key_event = match ch {
                                    '\n' | '\r' => {
                                        // Represent newline as <Shift+Enter> so that the bottom
                                        // pane treats it as a literal newline instead of a submit
                                        // action (submission is only triggered on Enter *without*
                                        // any modifiers).
                                        KeyEvent::new(KeyCode::Enter, KeyModifiers::SHIFT)
                                    }
                                    _ => KeyEvent::new(KeyCode::Char(ch), KeyModifiers::empty()),
                                };
                                app_event_tx.send(AppEvent::KeyEvent(key_event));
                            }
                        }
                        _ => {
                            // Ignore any other events.
                        }
                    }
                }
            });
        }

        let (app_state, chat_args) = if show_login_screen {
            (
                AppState::Login {
                    screen: LoginScreen::new(app_event_tx.clone(), config.codex_home.clone()),
                },
                Some(ChatWidgetArgs {
                    config: config.clone(),
                    initial_prompt,
                    initial_images,
                }),
            )
        } else if show_git_warning {
            (
                AppState::GitWarning {
                    screen: GitWarningScreen::new(),
                },
                Some(ChatWidgetArgs {
                    config: config.clone(),
                    initial_prompt,
                    initial_images,
                }),
            )
        } else {
            let chat_widget = ChatWidget::new(
                config.clone(),
                app_event_tx.clone(),
                initial_prompt,
                initial_images,
            );
            (
                AppState::Chat {
                    widget: Box::new(chat_widget),
                },
                None,
            )
        };

        Self {
            app_event_tx,
            app_event_rx,
            app_state,
            config: config.clone(),
            chat_args,
            session_id: None,
            confirm_ctrl_d: ConfirmCtrlD::new(
                config.tui.require_double_ctrl_d,
                config.tui.double_ctrl_d_timeout_secs,
            ),
        }
    }

    /// Clone of the internal event sender so external tasks (e.g. log bridge)
    /// can inject `AppEvent`s.
    pub fn event_sender(&self) -> AppEventSender {
        self.app_event_tx.clone()
    }

    /// Override the session ID for this UI instance (useful for session-resume).
    pub fn set_session_id(&mut self, id: Uuid) {
        self.session_id = Some(id);
    }

    /// Replay a previous session transcript into the chat widget.
    pub fn replay_items(&mut self, items: Vec<ResponseItem>) {
        if let AppState::Chat { widget } = &mut self.app_state {
            widget.replay_items(items);
        }
    }

    /// Override the session ID for this UI instance (useful for session-resume).

    /// Returns the session ID assigned by the backend for this session, if available.
    pub fn session_id(&self) -> Option<Uuid> {
        self.session_id
    }

    pub(crate) fn run(
        &mut self,
        terminal: &mut tui::Tui,
        mouse_capture: &mut MouseCapture,
    ) -> Result<()> {
        // Insert an event to trigger the first render.
        let app_event_tx = self.app_event_tx.clone();
        app_event_tx.send(AppEvent::Redraw);

        while let Ok(event) = self.app_event_rx.recv() {
            // Expire pending Ctrl+D confirmation and clear any prompt overlay.
            let now = Instant::now();
            self.confirm_ctrl_d.expire(now);
            if self.config.tui.require_double_ctrl_d && !self.confirm_ctrl_d.is_confirming() {
                if let AppState::Chat { widget } = &mut self.app_state {
                    widget.clear_exit_confirmation_prompt();
                }
            }
            match event {
                AppEvent::Redraw => {
                    self.draw_next_frame(terminal)?;
                }
                AppEvent::InlineMountAdd(args) => {
                    if let Err(err) = handle_inline_mount_add(&mut self.config, &args) {
                        tracing::error!("mount-add failed: {err}");
                    }
                    self.app_event_tx.send(AppEvent::Redraw);
                }
                AppEvent::InlineMountRemove(args) => {
                    if let Err(err) = handle_inline_mount_remove(&mut self.config, &args) {
                        tracing::error!("mount-remove failed: {err}");
                    }
                    self.app_event_tx.send(AppEvent::Redraw);
                }
                AppEvent::InlineInspectEnv(_raw) => {
                    let tx = self.app_event_tx.clone();
                    thread::spawn(move || {
                        match Command::new("codex")
                            .arg("inspect-env")
                            .stdout(Stdio::piped())
                            .spawn()
                        {
                            Ok(mut child) => {
                                if let Some(stdout) = child.stdout.take() {
                                    let reader = BufReader::new(stdout);
                                    for line in reader.lines().flatten() {
                                        let _ = tx.send(AppEvent::LatestLog(line));
                                    }
                                }
                                let _ = child.wait();
                            }
                            Err(err) => {
                                let _ = tx.send(AppEvent::LatestLog(
                                    format!("Failed to spawn inspect-env: {err}")
                                ));
                            }
                        }
                        let _ = tx.send(AppEvent::Redraw);
                    });
                }
                AppEvent::MountAdd { host, container, mode } => {
                    if let Err(err) = do_mount_add(&mut self.config, &host, &container, &mode) {
                        tracing::error!("mount-add failed: {err}");
                    }
                    self.app_event_tx.send(AppEvent::Redraw);
                }
                AppEvent::MountRemove { container } => {
                    if let Err(err) = do_mount_remove(&mut self.config, &container) {
                        tracing::error!("mount-remove failed: {err}");
                    }
                    self.app_event_tx.send(AppEvent::Redraw);
                }
                AppEvent::ConfigReloadRequest(diff) => {
                    if let AppState::Chat { widget } = &mut self.app_state {
                        widget.push_config_reload(diff);
                    }
                    self.app_event_tx.send(AppEvent::Redraw);
                }
                AppEvent::ConfigReloadApply => {
                    match Config::load_with_cli_overrides(Vec::new(), ConfigOverrides::default()) {
                        Ok(new_cfg) => {
                            self.config = new_cfg.clone();
                            if let AppState::Chat { widget } = &mut self.app_state {
                                widget.update_config(new_cfg);
                            }
                        }
                        Err(e) => tracing::error!("Failed to reload config.toml: {e}"),
                    }
                    self.app_event_tx.send(AppEvent::Redraw);
                }
                AppEvent::ConfigReloadIgnore => {
                    self.app_event_tx.send(AppEvent::Redraw);
                }
                AppEvent::KeyEvent(key_event) => {
                    match key_event {
                        KeyEvent {
                            code: KeyCode::Char('c'),
                            modifiers: crossterm::event::KeyModifiers::CONTROL,
                            ..
                        } => {
                            // Forward interrupt to ChatWidget when active.
                            match &mut self.app_state {
                                AppState::Chat { widget } => {
                                    widget.submit_op(Op::Interrupt);
                                }
                                AppState::Login { .. } | AppState::GitWarning { .. } => {
                                    // No-op.
                                }
                            }
                        }
                    KeyEvent {
                        code: KeyCode::Char('d'),
                        modifiers: crossterm::event::KeyModifiers::CONTROL,
                        ..
                    } => {
                        // Handle Ctrl+D exit confirmation when enabled.
                        let now = Instant::now();
                        if self.confirm_ctrl_d.handle(now) {
                            break;
                        }
                        if let AppState::Chat { widget } = &mut self.app_state {
                            widget.show_exit_confirmation_prompt(
                                "Press Ctrl+D again to confirm exit".to_string(),
                            );
                        }
                    }
                        _ => {
                            self.dispatch_key_event(key_event);
                        }
                    };
                }
                AppEvent::Scroll(scroll_delta) => {
                    self.dispatch_scroll_event(scroll_delta);
                }
                AppEvent::CodexEvent(event) => {
                    self.dispatch_codex_event(event);
                }
                AppEvent::ExitRequest => {
                    break;
                }
                AppEvent::CodexOp(op) => match &mut self.app_state {
                    AppState::Chat { widget } => widget.submit_op(op),
                    AppState::Login { .. } | AppState::GitWarning { .. } => {}
                },
                AppEvent::LatestLog(line) => match &mut self.app_state {
                    AppState::Chat { widget } => widget.update_latest_log(line),
                    AppState::Login { .. } | AppState::GitWarning { .. } => {}
                },
                AppEvent::DispatchCommand(command) => match command {
                    SlashCommand::New => {
                        let new_widget = Box::new(ChatWidget::new(
                            self.config.clone(),
                            self.app_event_tx.clone(),
                            None,
                            Vec::new(),
                        ));
                        self.app_state = AppState::Chat { widget: new_widget };
                        self.app_event_tx.send(AppEvent::Redraw);
                    }
                    SlashCommand::ToggleMouseMode => {
                        if let Err(e) = mouse_capture.toggle() {
                            tracing::error!("Failed to toggle mouse mode: {e}");
                        }
                    }
                    SlashCommand::EditPrompt => {
                        // External-editor prompt handled inline by the composer; no-op here.
                    }
                    SlashCommand::Quit => {
                        break;
                    }
                    SlashCommand::MountAdd => {
                        if let AppState::Chat { widget } = &mut self.app_state {
                            widget.push_mount_add_interactive();
                            self.app_event_tx.send(AppEvent::Redraw);
                        }
                    }
                    SlashCommand::MountRemove => {
                        if let AppState::Chat { widget } = &mut self.app_state {
                            widget.push_mount_remove_interactive();
                            self.app_event_tx.send(AppEvent::Redraw);
                        }
                    }
<<<<<<< HEAD
                    SlashCommand::InspectEnv => {
                        let _ = self.app_event_tx.send(AppEvent::InlineInspectEnv(String::new()));
                        let _ = self.app_event_tx.send(AppEvent::Redraw);
=======
                    SlashCommand::Shell => {
                        if let AppState::Chat { widget } = &mut self.app_state {
                            widget.push_shell_command_interactive();
                            self.app_event_tx.send(AppEvent::Redraw);
                        }
                    }
                },
                AppEvent::ShellCommand(cmd) => {
                    if let AppState::Chat { widget } = &mut self.app_state {
                        widget.handle_shell_command(cmd);
                        self.app_event_tx.send(AppEvent::Redraw);
                    }
                },
                AppEvent::ShellCommandResult { call_id, stdout, stderr, exit_code } => {
                    if let AppState::Chat { widget } = &mut self.app_state {
                        widget.handle_shell_command_result(call_id, stdout, stderr, exit_code);
                        self.app_event_tx.send(AppEvent::Redraw);
>>>>>>> da1df276
                    }
                },
            }
        }
        terminal.clear()?;

        Ok(())
    }

    fn draw_next_frame(&mut self, terminal: &mut tui::Tui) -> Result<()> {
        match &mut self.app_state {
            AppState::Chat { widget } => {
                terminal.draw(|frame| frame.render_widget_ref(&**widget, frame.area()))?;
            }
            AppState::Login { screen } => {
                terminal.draw(|frame| frame.render_widget_ref(&*screen, frame.area()))?;
            }
            AppState::GitWarning { screen } => {
                terminal.draw(|frame| frame.render_widget_ref(&*screen, frame.area()))?;
            }
        }
        Ok(())
    }

    /// Dispatch a KeyEvent to the current view and let it decide what to do
    /// with it.
    fn dispatch_key_event(&mut self, key_event: KeyEvent) {
        match &mut self.app_state {
            AppState::Chat { widget } => {
                widget.handle_key_event(key_event);
            }
            AppState::Login { screen } => screen.handle_key_event(key_event),
            AppState::GitWarning { screen } => match screen.handle_key_event(key_event) {
                GitWarningOutcome::Continue => {
                    // User accepted – switch to chat view.
                    let args = match self.chat_args.take() {
                        Some(args) => args,
                        None => panic!("ChatWidgetArgs already consumed"),
                    };

                    let widget = Box::new(ChatWidget::new(
                        args.config,
                        self.app_event_tx.clone(),
                        args.initial_prompt,
                        args.initial_images,
                    ));
                    self.app_state = AppState::Chat { widget };
                    self.app_event_tx.send(AppEvent::Redraw);
                }
                GitWarningOutcome::Quit => {
                    self.app_event_tx.send(AppEvent::ExitRequest);
                }
                GitWarningOutcome::None => {
                    // do nothing
                }
            },
        }
    }

    fn dispatch_scroll_event(&mut self, scroll_delta: i32) {
        match &mut self.app_state {
            AppState::Chat { widget } => widget.handle_scroll_delta(scroll_delta),
            AppState::Login { .. } | AppState::GitWarning { .. } => {}
        }
    }

    fn dispatch_codex_event(&mut self, event: Event) {
        // Capture session ID when the session is initially configured
        if let EventMsg::SessionConfigured(SessionConfiguredEvent { session_id, .. }) = &event.msg {
            self.session_id = Some(*session_id);
        }
        match &mut self.app_state {
            AppState::Chat { widget } => widget.handle_codex_event(event),
            AppState::Login { .. } | AppState::GitWarning { .. } => {}
        }
    }
}<|MERGE_RESOLUTION|>--- conflicted
+++ resolved
@@ -477,11 +477,10 @@
                             self.app_event_tx.send(AppEvent::Redraw);
                         }
                     }
-<<<<<<< HEAD
                     SlashCommand::InspectEnv => {
                         let _ = self.app_event_tx.send(AppEvent::InlineInspectEnv(String::new()));
                         let _ = self.app_event_tx.send(AppEvent::Redraw);
-=======
+                    }
                     SlashCommand::Shell => {
                         if let AppState::Chat { widget } = &mut self.app_state {
                             widget.push_shell_command_interactive();
@@ -499,7 +498,6 @@
                     if let AppState::Chat { widget } = &mut self.app_state {
                         widget.handle_shell_command_result(call_id, stdout, stderr, exit_code);
                         self.app_event_tx.send(AppEvent::Redraw);
->>>>>>> da1df276
                     }
                 },
             }
